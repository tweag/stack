--- conflicted
+++ resolved
@@ -56,13 +56,9 @@
 import           System.Environment (getArgs, getProgName)
 import           System.Exit
 import           System.FilePath (searchPathSeparator)
-<<<<<<< HEAD
 import           System.IO (stderr, stdin, stdout, hSetBuffering, BufferMode(..))
-import qualified System.Process.Read
-=======
 import           System.IO (stderr)
 import           System.Process.Read
->>>>>>> 54e719a1
 
 -- | Commandline dispatcher.
 main :: IO ()
