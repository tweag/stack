--- conflicted
+++ resolved
@@ -34,6 +34,7 @@
 import qualified Codec.Compression.GZip as GZip
 import           Control.Applicative
 import           Control.Arrow ((***))
+import           Control.Exception (IOException)
 import           Control.Monad
 import           Control.Monad.Catch (MonadThrow, MonadCatch, catchAll, throwM)
 import           Control.Monad.IO.Class
@@ -67,11 +68,9 @@
 import           Safe (headMay)
 import           Stack.BuildPlan
 import           Stack.Config.Docker
-<<<<<<< HEAD
+import           Stack.Constants
+import           Stack.Config.Docker
 import           Stack.Config.Nix
-=======
-import           Stack.Constants
->>>>>>> 7e5b030b
 import qualified Stack.Image as Image
 import           Stack.Init
 import           Stack.PackageIndex
@@ -147,12 +146,8 @@
 
          configCompilerCheck = fromMaybe MatchMinor configMonoidCompilerCheck
 
-<<<<<<< HEAD
-     configDocker <- dockerOptsFromMonoid mproject configStackRoot configMonoidDockerOpts
-     configNix <- nixOptsFromMonoid mproject configStackRoot configMonoidNixOpts
-=======
      configDocker <- dockerOptsFromMonoid (fmap fst mproject) configStackRoot configMonoidDockerOpts
->>>>>>> 7e5b030b
+     configNix <- nixOptsFromMonoid (fmap fst mproject) configStackRoot configMonoidNixOpts
 
      rawEnv <- liftIO getEnvironment
      origEnv <- mkEnvOverride configPlatform
