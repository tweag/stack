--- conflicted
+++ resolved
@@ -11,16 +11,14 @@
 
 Other enhancements:
 
-<<<<<<< HEAD
-Bug fixes:
-
-
-## v1.7.0.1 (release candidate)
-=======
 * `stack unpack` now supports a `--to /target/directory` option to
   specify where to unpack the package into
-
-Bug fixes:
+* `stack hoogle` now supports a new flag `--server` that launches local
+  Hoogle server on port 8080. See
+  [#2310](https://github.com/commercialhaskell/stack/issues/2310)
+
+Bug fixes:
+
 * When a package contained sublibraries, stack was always recompiling the
   package. This has been fixed now, no recompilation is being done because of
   sublibraries. See [#3899](https://github.com/commercialhaskell/stack/issues/3899).
@@ -28,12 +26,19 @@
   when it comes to Debian/Fedora/CentOS install dependencies.
 * Compile Cabal-simple with gmp when using Nix.
   See [#2944](https://github.com/commercialhaskell/stack/issues/2944)
-
-
-## v1.7.0.1 (releases candidate)
->>>>>>> e2af6438
-
-Release notes:
+* `stack ghci` now replaces the stack process with ghci. This improves
+  signal handling behavior. In particular, handling of Ctrl-C.  To make
+  this possible, the generated files are now left behind after exit.
+  The paths are based on hashing file contents, and it's stored in the
+  system temporary directory, so this shouldn't result in too much
+  garbage. See
+  [#3821](https://github.com/commercialhaskell/stack/issues/3821).
+* 1.6.1 introduced a change that made some precompiled cache files use
+  longer paths, sometimes causing builds to fail on windows. This has been
+  fixed. See [#3649](https://github.com/commercialhaskell/stack/issues/3649)
+
+
+## v1.7.0.1 (release candidate)
 
 Major changes:
 
@@ -79,26 +84,9 @@
   i.e. `stack build --keep-tmp-files --ghc-options=-keep-tmp-files`.
   See [#3857](https://github.com/commercialhaskell/stack/issues/3857)
 * Improved error messages for snapshot parse exceptions
-* `stack hoogle` now supports a new flag `--server` that launches local
-  Hoogle server on port 8080. See
-  [#2310](https://github.com/commercialhaskell/stack/issues/2310)
-
-Bug fixes:
-
-* `stack ghci` now replaces the stack process with ghci. This improves
-  signal handling behavior. In particular, handling of Ctrl-C.  To make
-  this possible, the generated files are now left behind after exit.
-  The paths are based on hashing file contents, and it's stored in the
-  system temporary directory, so this shouldn't result in too much
-  garbage. See
-  [#3821](https://github.com/commercialhaskell/stack/issues/3821).
-
-## v1.6.5
-
-Bug fixes:
-* 1.6.1 introduced a change that made some precompiled cache files use
-  longer paths, sometimes causing builds to fail on windows. This has been
-  fixed. See [#3649](https://github.com/commercialhaskell/stack/issues/3649)
+
+Bug fixes:
+
 * The script interpreter's implicit file arguments are now passed before other
   arguments. See [#3658](https://github.com/commercialhaskell/stack/issues/3658).
   In particular, this makes it possible to pass `-- +RTS ... -RTS` to specify
@@ -125,9 +113,6 @@
 ## v1.6.5
 
 Bug fixes:
-* 1.6.1 introduced a change that made some precompiled cache files use
-  longer paths, sometimes causing builds to fail on windows. This has been
-  fixed. See [#3649](https://github.com/commercialhaskell/stack/issues/3649)
 * Some unnecessary rebuilds when no files were changed are now avoided, by
   having a separate build cache for each component of a package. See
   [#3732](https://github.com/commercialhaskell/stack/issues/3732).
@@ -154,18 +139,13 @@
   resilient against SIGKILL and machine failure. See
   [hackage-security #187](https://github.com/haskell/hackage-security/issues/187)
   and [#3073](https://github.com/commercialhaskell/stack/issues/3073).
-* `stack ghci` now replaces the stack process with ghci. This improves
-  signal handling behavior. In particular, handling of Ctrl-C.  To make
-  this possible, the generated files are now left behind after exit.
-  The paths are based on hashing file contents, and it's stored in the
-  system temporary directory, so this shouldn't result in too much
-  garbage. See
-  [#3821](https://github.com/commercialhaskell/stack/issues/3821).
+
 
 ## v1.6.3.1
 
 Hackage-only release with no user facing changes (updated to build with
 newer version of hpack dependency).
+
 
 ## v1.6.3
 
