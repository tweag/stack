--- conflicted
+++ resolved
@@ -14,17 +14,14 @@
 * `stack build` will now announce when sublibraries of a package are being
   build, in the same way executables, tests, benchmarks and libraries are
   announced
-<<<<<<< HEAD
 * `stack sdist` will now announce the destination of the generated tarball,
     regardless of whether or not it passed the sanity checks
-=======
 * The `--upgrade-cabal` option to `stack setup` has been
   deprecated. This feature no longer works with GHC 8.2 and
   later. Furthermore, the reason for this flag originally being
   implemented was drastically lessened once Stack started using the
   snapshot's `Cabal` library for custom setups. See:
   [#4070](https://github.com/commercialhaskell/stack/issues/4070).
->>>>>>> d444a80d
 
 Other enhancements:
 
