--- conflicted
+++ resolved
@@ -1,3 +1,13 @@
+## Unreleased changes
+
+Major changes:
+
+Other enhancements:
+
+* Adapt to upcoming Cabal installed package identifier format change [#851](https://github.com/commercialhaskell/stack/issues/851)
+
+Bug fixes:
+
 ## 0.1.4.0
 
 Major changes:
@@ -22,11 +32,7 @@
 * Check for duplicate local package names
 * Stop nagging people that call `stack test` [#845](https://github.com/commercialhaskell/stack/issues/845)
 * `--file-watch` will ignore files that are in your VCS boring/ignore files [#703](https://github.com/commercialhaskell/stack/issues/703)
-<<<<<<< HEAD
-* Adapt to upcoming Cabal installed package identifier format change [#851](https://github.com/commercialhaskell/stack/issues/851)
-=======
 * Add `--numeric-version` option
->>>>>>> 02567ee8
 
 Bug fixes:
 
