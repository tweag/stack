--- conflicted
+++ resolved
@@ -3,13 +3,6 @@
   containers:
     - base: "fpco/stack-base" # see ./etc/docker/stack-base/Dockerfile
       name: "fpco/stack-test"
-<<<<<<< HEAD
-extra-deps:
-- store-0.4.1
-- store-core-0.4
-- text-metrics-0.3.0
-=======
->>>>>>> d2e6893e
 nix:
   # --nix on the command-line to enable.
   enable: false
@@ -20,4 +13,5 @@
   mintty:
     win32-2-5: false
 extra-deps:
-- mintty-0.1.1+- mintty-0.1.1
+- text-metrics-0.3.0