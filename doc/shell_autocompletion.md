<<<<<<< HEAD
## Shell auto-completion:
=======
# Shell Autocompletion:
>>>>>>> 4b583721

Note: if you installed a package for you Linux distribution, the bash completion
file was automatically installed (you may need the `bash-completion` package to
have it take effect).

The following adds support for shell tab completion for standard Stack arguments, although completion for filenames and executables etc. within stack is still lacking (see [issue 823](https://github.com/commercialhaskell/stack/issues/832)).

## for bash users

you need to run following command
```
eval "$(stack --bash-completion-script stack)"
```
You can also add it to your `.bashrc` file if you want.

## for ZSH users:

documentation says:
> Zsh can handle bash completions functions. The latest development version of zsh has a function bashcompinit, that when run will allow zsh to read bash completion specifications and functions. This is documented in the zshcompsys man page. To use it all **you need to do is run bashcompinit at any time after compinit**. It will define complete and compgen functions corresponding to the bash builtins.

You must so:
  1. launch compinint
  2. launch bashcompinit
  3. eval stack bash completion script

```shell
autoload -U +X compinit && compinit
autoload -U +X bashcompinit && bashcompinit
eval "$(stack --bash-completion-script stack)"
```

:information_source: If you already have quite a large zshrc, or if you use oh-my-zsh, **compinit** will probably already be loaded. If you have a blank zsh config, all of the 3 lines above are necessary.

:gem: tip: instead of running those 3 lines from your shell every time you want to use stack, you can add those 3 lines in your $HOME/.zshrc file<|MERGE_RESOLUTION|>--- conflicted
+++ resolved
@@ -1,8 +1,4 @@
-<<<<<<< HEAD
-## Shell auto-completion:
-=======
-# Shell Autocompletion:
->>>>>>> 4b583721
+# Shell Auto-completion
 
 Note: if you installed a package for you Linux distribution, the bash completion
 file was automatically installed (you may need the `bash-completion` package to
