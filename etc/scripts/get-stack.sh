#!/bin/sh -e
#
# Stack installation script.
#
# This script is meant for quick & easy install via:
#   'curl -sSL https://get.haskellstack.org/ | sh'
# or:
#   'wget -qO- https://get.haskellstack.org/ | sh'
#
# Make pull requests at:
# https://github.com/commercialhaskell/stack/blob/master/etc/scripts/get-stack.sh
#

HOME_LOCAL_BIN="$HOME/.local/bin"
USR_LOCAL_BIN="/usr/local/bin"
QUIET=""
FORCE=""
STACK_TEMP_DIR=

# creates a temporary directory, which will be cleaned up automatically
# when the script finishes
make_temp_dir() {
  STACK_TEMP_DIR="$(mktemp -d)"
}

# cleanup the temporary directory if it's been created.  called automatically
# when the script exits.
cleanup_temp_dir() {
  if [ -n "$STACK_TEMP_DIR" ] ; then
    rm -rf "$STACK_TEMP_DIR"
    STACK_TEMP_DIR=
  fi
}

# print a message to stderr and exit with error code
die() {
  echo "$@" >&2
  exit 1
}

# print a message to stdout unless '-q' passed to script
info() {
  if [ -z "$QUIET" ] ; then
    echo "$@"
  fi
}

# print a separator for post-install messages
post_install_separator() {
  info ""
  info "-------------------------------------------------------------------------------"
  info ""
}

# determines the the CPU's instruction set
get_isa() {
  if arch | grep -q arm ; then
    echo arm
  else
    echo x86
  fi
}

# exits with code 0 if arm ISA is detected as described above
is_arm() {
  test "$(get_isa)" = arm
}


# determines 64- or 32-bit architecture
# if getconf is available, it will return the arch of the OS, as desired
# if not, it will use uname to get the arch of the CPU, though the installed
# OS could be 32-bits on a 64-bit CPU
get_arch() {
  if has_getconf ; then
    if getconf LONG_BIT | grep -q 64 ; then
      echo 64
    else
      echo 32
    fi
  else
    case "$(uname -m)" in
      *64)
        echo 64
        ;;
      *)
        echo 32
        ;;
    esac
  fi
}

# exits with code 0 if a 64-bit architecture is detected as described above
is_64_bit() {
  test "$(get_arch)" = 64
}

# prints a generic bindist notice
print_bindist_notice() {
  if [ -z "$1" ] ; then
    info ""
    info "Using generic bindist..."
    info ""
  else
    info ""
    info "Using generic $1 bindist..."
    info ""
  fi
}

# Adds a `sudo` prefix if sudo is available to execute the given command
# If not, the given command is run as is
sudocmd() {
  $(command -v sudo) "$@"
}

# Install dependencies for distros that use Apt
apt_install_dependencies() {
    info "Installing dependencies..."
    info ""
    apt_get_install_pkgs "$@"
}

# Attempts an install on Ubuntu via apt, if possible
# Expects the version (in Major.Minor format, with any sub-minor removed)
# as the first and only argument
# If the version of Ubuntu is unsupported, it attempts to copy the binary
# and install the necessary dependencies explicitly.
do_ubuntu_install() {

  install_dependencies() {
    if ! apt_install_dependencies g++ gcc libc6-dev libffi-dev libgmp-dev make xz-utils zlib1g-dev git gnupg; then
      die "Dependencies could not be installed. Please run 'apt-get update' and try again."
    fi
  }

  if is_arm ; then
    install_dependencies
    print_bindist_notice
    install_arm_binary
  elif is_64_bit ; then
    install_dependencies
    print_bindist_notice
    install_64bit_static_binary
  else
    install_dependencies
    print_bindist_notice
    install_32bit_standard_binary
  fi

}

# Attempts an install on Debian.
# Expects the single-number version as the first and only argument
# If the version of Debian is unsupported, it attempts to copy the binary
# and install the necessary dependencies explicitly.
do_debian_install() {

  install_dependencies() {
    if ! apt_install_dependencies g++ gcc libc6-dev libffi-dev libgmp-dev make xz-utils zlib1g-dev; then
      die "Dependencies could not be installed. Please run 'apt-get update' and try again."
    fi
  }

  if is_arm ; then
    install_dependencies
    print_bindist_notice
    install_arm_binary
  elif is_64_bit ; then
    install_dependencies
    print_bindist_notice
    install_64bit_static_binary
  else
    install_dependencies
    print_bindist_notice
    install_32bit_standard_binary
  fi
}

# Attempts an install on Fedora.
# Expects the single-number version as the first and only argument
# If the version of Fedora is unsupported, it attempts to copy the binary
# and install the necessary dependencies explicitly.
do_fedora_install() {
  install_dependencies() {
    if ! dnf_install_pkgs perl make automake gcc gmp-devel libffi zlib xz tar; then
      die "Dependencies could not be installed. Please run 'dnf check-update' and try again."
    fi
  }

  if is_64_bit ; then
    install_dependencies "$1"
    print_bindist_notice
    install_64bit_static_binary
  else
    install_dependencies "$1"
    print_bindist_notice
    install_32bit_standard_binary
  fi
}

# Attempts an install on CentOS.
# Expects the single-number version as the first and only argument
# If the version of CentOS is unsupported, it attempts to copy the binary
# and install the necessary dependencies explicitly.
do_centos_install() {
  install_dependencies() {
    if ! yum_install_pkgs perl make automake gcc gmp-devel libffi zlib xz tar; then
      die "Dependencies could not be installed. Please run 'yum check-update' and try again."
    fi
  }

  if is_64_bit ; then
    install_dependencies
    print_bindist_notice
    install_64bit_static_binary
  else
    install_dependencies
    case "$1" in
      "6")
        print_bindist_notice "libgmp4"
        install_32bit_gmp4_linked_binary
        ;;
      *)
        print_bindist_notice
        install_32bit_standard_binary
        ;;
    esac
  fi
}

# Attempts to install on macOS.
# If 'brew' exists, installs using Homebrew.  Otherwise, installs
# the generic bindist.
do_osx_install() {
  info "Using generic bindist..."
  info ""
  install_64bit_osx_binary
  info "NOTE: You may need to run 'xcode-select --install' to set"
  info "      up the Xcode command-line tools, which Stack uses."
  info ""
}

# Attempts to insall on FreeBSD.  Installs dependencies with
# 'pkg install' and then downloads bindist.
do_freebsd_install() {
  install_dependencies() {
<<<<<<< HEAD
    if ! sudocmd pkg install -y devel/gmake perl5 lang/gcc misc/compat8x misc/compat9x converters/libiconv ca_root_nss; then
      die "Dependencies could not be installed. Please run 'pkg update' and try again."
    fi
=======
    pkg_install_pkgs devel/gmake perl5 lang/gcc misc/compat8x misc/compat9x converters/libiconv ca_root_nss
>>>>>>> 50d449e8
  }
  if is_64_bit ; then
    install_dependencies
    install_64bit_freebsd_binary
  else
    die "Sorry, there is currently no 32-bit FreeBSD binary available."
  fi
}

# Alpine distro install
do_alpine_install() {
  install_dependencies() {
    if ! apk_install_pkgs gmp libgcc xz make; then
      die "Dependencies could not be installed. Please run 'apk update' and try again."
    fi
  }
  install_dependencies
  if is_64_bit ; then
    install_64bit_static_binary
  else
    die "Sorry, there is currently no 32-bit Alpine Linux binary available."
  fi
}

# Attempts to install on unsupported Linux distribution by downloading
# the bindist.
do_sloppy_install() {
  info "This installer doesn't support your Linux distribution, trying generic"
  info "bindist..."
  info ""

  if is_arm ; then
      install_arm_binary
  elif is_64_bit ; then
      install_64bit_static_binary
  else
      install_32bit_standard_binary
  fi
  info "Since this installer doesn't support your Linux distribution,"
  info "there is no guarantee that 'stack' will work at all!  You may"
  info "need to manually install some system info dependencies for GHC:"
  info "  gcc, make, libffi, zlib, libgmp and libtinfo"
  info "Please see http://docs.haskellstack.org/en/stable/install_and_upgrade/"
  info "Pull requests to add support for this distro would be welcome!"
  info ""
}

# Attempts to determine the running Linux distribution.
# Prints "DISTRO;VERSION" (distribution name and version)"."
distro_info() {
  parse_lsb() {
    lsb_release -a 2> /dev/null | perl -ne "$1"
  }

  try_lsb() {
    if has_lsb_release ; then
      TL_DIST="$(parse_lsb 'if(/Distributor ID:\s+([^ ]+)/) { print "\L$1"; }')"
      TL_VERSION="$(parse_lsb 'if(/Release:\s+([^ ]+)/) { print "\L$1"; }')"
      echo "$TL_DIST;$TL_VERSION"
    else
      return 1
    fi
  }

  try_release() {
    parse_release() {
      perl -ne "$1" /etc/*release 2>/dev/null
    }

    parse_release_id() {
      parse_release 'if(/^(DISTRIB_)?ID\s*=\s*"?([^"]+)/) { print "\L$2"; exit 0; }'
    }

    parse_release_version() {
      parse_release 'if(/^(DISTRIB_RELEASE|VERSION_ID)\s*=\s*"?([^"]+)/) { print $2; exit 0; }'
    }

    TR_RELEASE="$(parse_release_id);$(parse_release_version)"

    if [ ";" = "$TR_RELEASE" ] ; then
      if [ -e /etc/arch-release ] ; then
        # /etc/arch-release exists but is often empty
        echo "arch;"
      elif [ -e /etc/centos-release ] && grep -q "\<6\>" /etc/centos-release ; then
        # /etc/centos-release has a non-standard format before version 7
        echo "centos;6"
      else
        return 1
      fi
    else
      echo "$TR_RELEASE"
    fi
  }

  try_issue() {
    case "$(cat /etc/issue 2>/dev/null)" in
      "Arch Linux"*)
        echo "arch;" # n.b. Version is not available in /etc/issue on Arch
        ;;
      "Ubuntu"*)
        echo "ubuntu;$(perl -ne 'if(/Ubuntu (\d+\.\d+)/) { print $1; }' < /etc/issue)"
        ;;
      "Debian"*)
        echo "debian;$(perl -ne 'if(/Debian GNU\/Linux (\d+(\.\d+)?)/) { print $1; }' < /etc/issue)"
        ;;
      *"SUSE"*)
        echo "suse;$(perl -ne 'if(/SUSE\b.* (\d+\.\d+)/) { print $1; }' < /etc/issue)"
        ;;
      *"NixOS"*)
        echo "nixos;$(perl -ne 'if(/NixOS (\d+\.\d+)/) { print $1; }' < /etc/issue)"
        ;;
      "CentOS"*)
        echo "centos;$(perl -ne 'if(/^CentOS release (\d+)\./) { print $1; }' < /etc/issue)"
        ;;
      *)
    esac
    # others do not output useful info in issue, return empty
  }

  try_lsb || try_release || try_issue
}

# Attempt to install on a Linux distribution
do_distro() {
  if ! has_perl ; then
    if ! try_install_pkgs perl ; then
      #TODO: remove dependence on 'perl', which is not installed by default
      #on some distributions (Fedora and RHEL, in particular).
      die "This script requires 'perl', please install it to continue."
    fi
  fi

  IFS=";" read -r DISTRO VERSION <<GETDISTRO
$(distro_info)
GETDISTRO

  if [ -n "$DISTRO" ] ; then
    info "Detected Linux distribution: $DISTRO"
    info ""
  fi

  case "$DISTRO" in
    ubuntu)
      do_ubuntu_install "$VERSION"
      ;;
    debian|kali|raspbian)
      do_debian_install "$VERSION"
      ;;
    fedora)
      do_fedora_install "$VERSION"
      ;;
    centos|rhel)
      do_centos_install "$VERSION"
      ;;
    alpine)
      do_alpine_install "$VERSION"
      ;;
    *)
      do_sloppy_install
  esac
}

# Determine operating system and attempt to install.
do_os() {
  case "$(uname)" in
    "Linux")
      do_distro
      ;;
    "Darwin")
      do_osx_install
      ;;
    "FreeBSD")
      do_freebsd_install
      ;;
    *)
      die "Sorry, this installer does not support your operating system: $(uname).
See http://docs.haskellstack.org/en/stable/install_and_upgrade/"
  esac
}

# Download a URL to file using 'curl' or 'wget'.
dl_to_file() {
  if has_curl ; then
    if ! curl ${QUIET:+-sS} -L -o "$2" "$1"; then
      die "curl download failed: $1"
    fi
  elif has_wget ; then
    if ! wget ${QUIET:+-q} "-O$2" "$1"; then
      die "wget download failed: $1"
    fi
  else
    # should already have checked for this, otherwise this message will probably
    # not be displayed, since dl_to_stdout will be part of a pipeline
    die "Neither wget nor curl is available, please install one to continue."
  fi
}

# Check for 'curl' or 'wget' and attempt to install 'curl' if neither found,
# or fail the script if that is not possible.
check_dl_tools() {
  if ! has_curl && ! has_wget ; then
    if ! try_install_pkgs curl ; then
      die "Neither wget nor curl is available, please install one to continue."
    fi
  fi
}

# Download a Stack bindst and install it in /usr/local/bin/stack.
install_from_bindist() {
    IFB_URL="https://www.stackage.org/stack/$1"
    check_dl_tools
    make_temp_dir

    dl_to_file "$IFB_URL" "$STACK_TEMP_DIR/$1.bindist"
    mkdir -p "$STACK_TEMP_DIR/$1"
    if ! tar xzf "$STACK_TEMP_DIR/$1.bindist" -C "$STACK_TEMP_DIR/$1"; then
      die "Extract bindist failed"
    fi
    if ! sudocmd install -c -o 0 -g 0 -m 0755 "$STACK_TEMP_DIR/$1"/*/stack "$USR_LOCAL_BIN/stack"; then
      die "Install to $USR_LOCAL_BIN/stack failed"
    fi

    post_install_separator
    info "Stack has been installed to: $USR_LOCAL_BIN/stack"
    info ""

    check_usr_local_bin_on_path
}

install_arm_binary() {
  install_from_bindist "linux-arm"
}

install_32bit_standard_binary() {
  install_from_bindist "linux-i386"
}

install_64bit_static_binary() {
  install_from_bindist "linux-x86_64-static"
}

install_32bit_gmp4_linked_binary() {
  install_from_bindist "linux-i386-gmp4"
}

install_64bit_osx_binary() {
  install_from_bindist "osx-x86_64"
}

install_64bit_freebsd_binary() {
  install_from_bindist "freebsd-x86_64"
}

# Attempt to install packages using whichever of apt-get, dnf, yum, or apk is
# available.
try_install_pkgs() {
  if has_apt_get ; then
    apt_get_install_pkgs "$@"
  elif has_dnf ; then
    dnf_install_pkgs "$@"
  elif has_yum ; then
    yum_install_pkgs "$@"
  elif has_apk ; then
    apk_install_pkgs "$@"
  else
    return 1
  fi
}

# Install packages using apt-get
apt_get_install_pkgs() {
  if ! sudocmd apt-get install -y ${QUIET:+-qq} "$@"; then
    die "Installing apt packages failed.  Please run 'apt-get update' and try again."
  fi
}

# Install packages using dnf
dnf_install_pkgs() {
  if ! sudocmd dnf install -y ${QUIET:+-q} "$@"; then
    die "Installing dnf packages failed.  Please run 'dnf check-update' and try again."
  fi
}

# Install packages using yum
yum_install_pkgs() {
  if ! sudocmd yum install -y ${QUIET:+-q} "$@"; then
    die "Installing yum packages failed.  Please run 'yum check-update' and try again."
  fi
}

# Install packages using apk
apk_install_pkgs() {
  if ! sudocmd apk add --update ${QUIET:+-q} "$@"; then
    die "Installing apk packages failed.  Please run 'apk update' and try again."
  fi
}

# Install packages using pkg
pkg_install_pkgs() {
    if ! sudocmd pkg install -y "$@"; then
        die "Installing pkg packages failed.  Please run 'pkg update' and try again."
    fi
}

# Get installed Stack version, if any
stack_version() {
  stack --version | grep -o 'Version \([[:digit:]]\|\.\)\+'
}

# Get installed Stack's path
stack_location() {
  command -v stack
}

# Check whether 'stack' command exists
has_stack() {
  has_cmd stack
}

# Check whether 'wget' command exists
has_wget() {
  has_cmd wget
}

# Check whether 'curl' command exists
has_curl() {
  has_cmd curl
}

# Check whether 'lsb_release' command exists
has_lsb_release() {
  has_cmd lsb_release
}

# Check whether 'sudo' command exists
has_sudo() {
  has_cmd sudo
}

# Check whether 'getconf' command exists
has_getconf() {
  has_cmd getconf
}

# Check whether 'brew' command exists
#has_brew() {
#  has_cmd brew
#}

# Check whether 'perl' command exists
has_perl() {
  has_cmd perl
}

# Check whether 'apt-get' command exists
has_apt_get() {
  has_cmd apt-get
}

# Check whether 'yum' command exists
has_yum() {
  has_cmd yum
}

# Check whether 'apk' command exists
has_apk() {
  has_cmd apk
}

# Check whether 'dnf' command exists
has_dnf() {
  has_cmd dnf
}

# Check whether the given command exists
has_cmd() {
  command -v "$1" > /dev/null 2>&1
}

# Check whether the given path is listed in the PATH environment variable
on_path() {
  echo ":$PATH:" | grep -q :"$1":
}

# Check whether ~/.local/bin is on the PATH, and print a warning if not.
check_home_local_bin_on_path() {
  if ! on_path "$HOME_LOCAL_BIN" ; then
    #TODO: offer to add it for the user (pull requests welcome!)
    info "WARNING: '$HOME_LOCAL_BIN' is not on your PATH."
    info "    For best results, please add it to the beginning of PATH in your profile."
    info ""
  fi
}

# Check whether /usr/local/bin is on the PATH, and print a warning if not.
check_usr_local_bin_on_path() {
  if ! on_path "$USR_LOCAL_BIN" ; then
    info "WARNING: '$USR_LOCAL_BIN' is not on your PATH."
    info ""
  fi
}

# Check whether Stack is already installed, and print an error if it is.
check_stack_installed() {
  if [ "$FORCE" != "true" ] && has_stack ; then
    die "Stack $(stack_version) already appears to be installed at:
  $(stack_location)
Use 'stack upgrade' or your OS's package manager to upgrade,
or pass --force to this script to install anyway."
  fi
}

trap cleanup_temp_dir EXIT

while [ $# -gt 0 ]; do
  case "$1" in
    -q|--quiet)
      # This tries its best to reduce output by suppressing the script's own
      # messages and passing "quiet" arguments to tools that support them.
      QUIET="true"
      shift
      ;;
    -f|--force)
      FORCE="true"
      shift
      ;;
    *)
      echo "Invalid argument: $1" >&2
      exit 1
      ;;
  esac
done

check_stack_installed
do_os
check_home_local_bin_on_path<|MERGE_RESOLUTION|>--- conflicted
+++ resolved
@@ -129,9 +129,7 @@
 do_ubuntu_install() {
 
   install_dependencies() {
-    if ! apt_install_dependencies g++ gcc libc6-dev libffi-dev libgmp-dev make xz-utils zlib1g-dev git gnupg; then
-      die "Dependencies could not be installed. Please run 'apt-get update' and try again."
-    fi
+    apt_install_dependencies g++ gcc libc6-dev libffi-dev libgmp-dev make xz-utils zlib1g-dev git gnupg
   }
 
   if is_arm ; then
@@ -157,9 +155,7 @@
 do_debian_install() {
 
   install_dependencies() {
-    if ! apt_install_dependencies g++ gcc libc6-dev libffi-dev libgmp-dev make xz-utils zlib1g-dev; then
-      die "Dependencies could not be installed. Please run 'apt-get update' and try again."
-    fi
+    apt_install_dependencies g++ gcc libc6-dev libffi-dev libgmp-dev make xz-utils zlib1g-dev
   }
 
   if is_arm ; then
@@ -183,9 +179,7 @@
 # and install the necessary dependencies explicitly.
 do_fedora_install() {
   install_dependencies() {
-    if ! dnf_install_pkgs perl make automake gcc gmp-devel libffi zlib xz tar; then
-      die "Dependencies could not be installed. Please run 'dnf check-update' and try again."
-    fi
+    dnf_install_pkgs perl make automake gcc gmp-devel libffi zlib xz tar
   }
 
   if is_64_bit ; then
@@ -205,9 +199,7 @@
 # and install the necessary dependencies explicitly.
 do_centos_install() {
   install_dependencies() {
-    if ! yum_install_pkgs perl make automake gcc gmp-devel libffi zlib xz tar; then
-      die "Dependencies could not be installed. Please run 'yum check-update' and try again."
-    fi
+    yum_install_pkgs perl make automake gcc gmp-devel libffi zlib xz tar
   }
 
   if is_64_bit ; then
@@ -245,13 +237,7 @@
 # 'pkg install' and then downloads bindist.
 do_freebsd_install() {
   install_dependencies() {
-<<<<<<< HEAD
-    if ! sudocmd pkg install -y devel/gmake perl5 lang/gcc misc/compat8x misc/compat9x converters/libiconv ca_root_nss; then
-      die "Dependencies could not be installed. Please run 'pkg update' and try again."
-    fi
-=======
     pkg_install_pkgs devel/gmake perl5 lang/gcc misc/compat8x misc/compat9x converters/libiconv ca_root_nss
->>>>>>> 50d449e8
   }
   if is_64_bit ; then
     install_dependencies
@@ -264,9 +250,7 @@
 # Alpine distro install
 do_alpine_install() {
   install_dependencies() {
-    if ! apk_install_pkgs gmp libgcc xz make; then
-      die "Dependencies could not be installed. Please run 'apk update' and try again."
-    fi
+    apk_install_pkgs gmp libgcc xz make
   }
   install_dependencies
   if is_64_bit ; then
